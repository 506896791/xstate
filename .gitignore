# Logs
logs
*.log

# Runtime data
pids
*.pid
*.seed

# Directory for instrumented libs generated by jscoverage/JSCover
lib-cov

# Coverage directory used by tools like istanbul
coverage

# Grunt intermediate storage (http://gruntjs.com/creating-plugins#storing-task-files)
.grunt

# node-waf configuration
.lock-wscript

# Compiled binary addons (http://nodejs.org/api/addons.html)
build/Release

# Dependency directory
# https://www.npmjs.org/doc/misc/npm-faq.html#should-i-check-my-node_modules-folder-into-git
node_modules

# Other
.DS_Store
.vscode/
dist/
lib/
es/
editor/
examples/
_examples/
<<<<<<< HEAD

# Documentation
docs/.cache
!docs/examples/

public/
.cache
=======
!docs/examples/

# Docs
docs/*
!docs/api
!docs/examples
!docs/guides
>>>>>>> 6e4c2632
<|MERGE_RESOLUTION|>--- conflicted
+++ resolved
@@ -35,7 +35,6 @@
 editor/
 examples/
 _examples/
-<<<<<<< HEAD
 
 # Documentation
 docs/.cache
@@ -43,12 +42,9 @@
 
 public/
 .cache
-=======
-!docs/examples/
 
 # Docs
 docs/*
 !docs/api
 !docs/examples
-!docs/guides
->>>>>>> 6e4c2632
+!docs/guides