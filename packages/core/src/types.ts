--- conflicted
+++ resolved
@@ -579,41 +579,7 @@
 
 export interface HistoryStateNode<TContext> extends StateNode<TContext> {
   history: 'shallow' | 'deep';
-<<<<<<< HEAD
   target: string | undefined;
-=======
-  target: StateValue | undefined;
-}
-
-export interface StateMachine<
-  TContext,
-  TStateSchema extends StateSchema,
-  TEvent extends EventObject,
-  TTypestate extends Typestate<TContext> = { value: any; context: TContext }
-> extends StateNode<TContext, TStateSchema, TEvent, TTypestate> {
-  id: string;
-  states: StateNode<TContext, TStateSchema, TEvent>['states'];
-}
-
-export type StateFrom<
-  TMachine extends StateMachine<any, any, any>
-> = ReturnType<TMachine['transition']>;
-
-export interface ActionMap<TContext, TEvent extends EventObject> {
-  onEntry: Array<Action<TContext, TEvent>>;
-  actions: Array<Action<TContext, TEvent>>;
-  onExit: Array<Action<TContext, TEvent>>;
-}
-
-export interface EntryExitStates<TContext> {
-  entry: Set<StateNode<TContext>>;
-  exit: Set<StateNode<TContext>>;
-}
-
-export interface EntryExitStateArrays<TContext> {
-  entry: Array<StateNode<TContext>>;
-  exit: Array<StateNode<TContext>>;
->>>>>>> 4c3a274a
 }
 
 export type HistoryValue<TContext, TEvent extends EventObject> = Record<
