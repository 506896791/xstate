import {
  StateMachine,
  Event,
  EventObject,
  CancelAction,
  DefaultContext,
  ActionObject,
  StateSchema,
  ActivityActionObject,
  SpecialTargets,
  ActionTypes,
  InvokeDefinition,
  SendActionObject,
  ServiceConfig,
  InvokeCallback,
  DisposeActivityFunction,
  StateValue,
  InterpreterOptions,
  ActivityDefinition,
  SingleOrArray,
  Subscribable,
  DoneEvent,
  Unsubscribable,
  MachineOptions,
  ActionFunctionMap,
  SCXML,
  EventData,
  Observer,
  Spawnable,
  Typestate
} from './types';
import { State, bindActionToState, isState } from './State';
import * as actionTypes from './actionTypes';
import { doneInvoke, error, getActionFunction, initEvent } from './actions';
import { IS_PRODUCTION } from './environment';
import {
  isPromiseLike,
  mapContext,
  warn,
  keys,
  isArray,
  isFunction,
  isString,
  isObservable,
  uniqueId,
  isMachine,
  toEventObject,
  toSCXMLEvent,
  reportUnhandledExceptionOnInvocation,
  symbolObservable
} from './utils';
import { Scheduler } from './scheduler';
import { Actor, isActor } from './Actor';
import { isInFinalState } from './stateUtils';
import { registry } from './registry';
import { registerService } from './devTools';
import { DEFAULT_SPAWN_OPTIONS } from './invoke';

export type StateListener<
  TContext,
  TEvent extends EventObject,
  TTypestate extends Typestate<TContext> = any
> = (state: State<TContext, TEvent, any, TTypestate>, event: TEvent) => void;

export type ContextListener<TContext = DefaultContext> = (
  context: TContext,
  prevContext: TContext | undefined
) => void;

export type EventListener<TEvent extends EventObject = EventObject> = (
  event: TEvent
) => void;

export type Listener = () => void;

export interface Clock {
  setTimeout(fn: (...args: any[]) => void, timeout: number): any;
  clearTimeout(id: any): void;
}

interface SpawnOptions {
  name?: string;
  autoForward?: boolean;
  sync?: boolean;
}

/**
 * Maintains a stack of the current service in scope.
 * This is used to provide the correct service to spawn().
 *
 * @private
 */
const withServiceScope = (() => {
  const serviceStack = [] as Array<Interpreter<any, any, any>>;

  return <T, TService extends Interpreter<any, any, any>>(
    service: TService | undefined,
    fn: (service: TService) => T
  ) => {
    service && serviceStack.push(service);

    const result = fn(
      service || (serviceStack[serviceStack.length - 1] as TService)
    );

    service && serviceStack.pop();

    return result;
  };
})();

enum InterpreterStatus {
  NotStarted,
  Running,
  Stopped
}

export class Interpreter<
  // tslint:disable-next-line:max-classes-per-file
  TContext,
  TStateSchema extends StateSchema = any,
  TEvent extends EventObject = EventObject,
  TTypestate extends Typestate<TContext> = any
> implements Actor<State<TContext, TEvent>, TEvent> {
  /**
   * The default interpreter options:
   *
   * - `clock` uses the global `setTimeout` and `clearTimeout` functions
   * - `logger` uses the global `console.log()` method
   */
  public static defaultOptions: InterpreterOptions = (global => ({
    execute: true,
    deferEvents: true,
    clock: {
      setTimeout: (fn, ms) => {
        return global.setTimeout.call(null, fn, ms);
      },
      clearTimeout: id => {
        return global.clearTimeout.call(null, id);
      }
    },
    logger: global.console.log.bind(console),
    devTools: false
  }))(typeof window === 'undefined' ? global : window);
  /**
   * The current state of the interpreted machine.
   */
  private _state?: State<TContext, TEvent>;
  private _initialState?: State<TContext, TEvent>;
  /**
   * The clock that is responsible for setting and clearing timeouts, such as delayed events and transitions.
   */
  public clock: Clock;
  public options: Readonly<InterpreterOptions>;

  private scheduler: Scheduler = new Scheduler();
  private delayedEventsMap: Record<string, number> = {};
  private listeners: Set<StateListener<TContext, TEvent>> = new Set();
  private contextListeners: Set<ContextListener<TContext>> = new Set();
  private stopListeners: Set<Listener> = new Set();
  private doneListeners: Set<EventListener> = new Set();
  private eventListeners: Set<EventListener> = new Set();
  private sendListeners: Set<EventListener> = new Set();
  private logger: (...args: any[]) => void;
  /**
   * Whether the service is started.
   */
  public initialized = false;
  private _status: InterpreterStatus = InterpreterStatus.NotStarted;

  // Actor
  public parent?: Actor<any>;
  public id: string;

  /**
   * The globally unique process ID for this invocation.
   */
  public sessionId: string;
  public children: Map<string | number, Actor> = new Map();
  private forwardTo: Set<string> = new Set();

  // Dev Tools
  private devTools?: any;

  /**
   * Creates a new Interpreter instance (i.e., service) for the given machine with the provided options, if any.
   *
   * @param machine The machine to be interpreted
   * @param options Interpreter options
   */
  constructor(
    public machine: StateMachine<TContext, TStateSchema, TEvent, TTypestate>,
    options: Partial<InterpreterOptions> = Interpreter.defaultOptions,
    sessionId?: string
  ) {
    const resolvedOptions: InterpreterOptions = {
      ...Interpreter.defaultOptions,
      ...options
    };

    const { clock, logger, parent, id } = resolvedOptions;

    const resolvedId = id !== undefined ? id : machine.id;

    this.id = resolvedId;
    this.logger = logger;
    this.clock = clock;
    this.parent = parent;

    this.options = resolvedOptions;

    this.scheduler = new Scheduler({
      deferEvents: this.options.deferEvents
    });

    this.sessionId =
      sessionId !== undefined ? sessionId : registry.register(this as Actor);
  }
  public get initialState(): State<TContext, TEvent> {
    if (this._initialState) {
      return this._initialState;
    }

    return withServiceScope(this, () => {
      this._initialState = this.machine.initialState;

      return this._initialState;
    });
  }
  public get state(): State<TContext, TEvent> {
    if (!IS_PRODUCTION) {
      warn(
        this._status !== InterpreterStatus.NotStarted,
        `Attempted to read state from uninitialized service '${this.id}'. Make sure the service is started first.`
      );
    }

    return this._state!;
  }
  public static interpret = interpret;
  /**
   * Executes the actions of the given state, with that state's `context` and `event`.
   *
   * @param state The state whose actions will be executed
   * @param actionsConfig The action implementations to use
   */
  public execute(
    state: State<TContext, TEvent>,
    actionsConfig?: MachineOptions<TContext, TEvent>['actions']
  ): void {
    for (const action of state.actions) {
      this.exec(action, state, actionsConfig);
    }
  }
  private update(
    state: State<TContext, TEvent>,
    _event: SCXML.Event<TEvent>
  ): void {
    // Attach session ID to state
    state._sessionid = this.sessionId;

    // Update state
    this._state = state;

    // Execute actions
    if (this.options.execute) {
      this.execute(this.state);
    }

    // Dev tools
    if (this.devTools) {
      this.devTools.send(_event.data, state);
    }

    // Execute listeners
    if (state.event) {
      for (const listener of this.eventListeners) {
        listener(state.event);
      }
    }

    for (const listener of this.listeners) {
      listener(state, state.event);
    }

    for (const contextListener of this.contextListeners) {
      contextListener(
        this.state.context,
        this.state.history ? this.state.history.context : undefined
      );
    }

    const isDone = isInFinalState(state.configuration || [], this.machine);

    if (this.state.configuration && isDone) {
      // get final child state node
      const finalChildStateNode = state.configuration.find(
        sn => sn.type === 'final' && sn.parent === this.machine
      );

      const doneData =
        finalChildStateNode && finalChildStateNode.data
          ? mapContext(finalChildStateNode.data, state.context, _event)
          : undefined;

      for (const listener of this.doneListeners) {
        listener(doneInvoke(this.id, doneData));
      }
      this.stop();
    }
  }
  /*
   * Adds a listener that is notified whenever a state transition happens. The listener is called with
   * the next state and the event object that caused the state transition.
   *
   * @param listener The state listener
   */
  public onTransition(
    listener: StateListener<TContext, TEvent, TTypestate>
  ): this {
    this.listeners.add(listener);

    // Send current state to listener
    if (this._status === InterpreterStatus.Running) {
      listener(this.state, this.state.event);
    }

    return this;
  }
  public subscribe(
    observer: Observer<State<TContext, TEvent, any, TTypestate>>
  ): Unsubscribable;
  public subscribe(
    nextListener?: (state: State<TContext, TEvent, any, TTypestate>) => void,
    // @ts-ignore
    errorListener?: (error: any) => void,
    completeListener?: () => void
  ): Unsubscribable;
  public subscribe(
    nextListenerOrObserver?:
      | ((state: State<TContext, TEvent, any, TTypestate>) => void)
      | Observer<State<TContext, TEvent, any, TTypestate>>,
    // @ts-ignore
    errorListener?: (error: any) => void,
    completeListener?: () => void
  ): Unsubscribable {
    if (!nextListenerOrObserver) {
      return { unsubscribe: () => void 0 };
    }

    let listener: (state: State<TContext, TEvent, any, TTypestate>) => void;
    let resolvedCompleteListener = completeListener;

    if (typeof nextListenerOrObserver === 'function') {
      listener = nextListenerOrObserver;
    } else {
      listener = nextListenerOrObserver.next.bind(nextListenerOrObserver);
      resolvedCompleteListener = nextListenerOrObserver.complete.bind(
        nextListenerOrObserver
      );
    }

    this.listeners.add(listener);

    // Send current state to listener
    if (this._status === InterpreterStatus.Running) {
      listener(this.state);
    }

    if (resolvedCompleteListener) {
      this.onDone(resolvedCompleteListener);
    }

    return {
      unsubscribe: () => {
        listener && this.listeners.delete(listener);
        resolvedCompleteListener &&
          this.doneListeners.delete(resolvedCompleteListener);
      }
    };
  }

  /**
   * Adds an event listener that is notified whenever an event is sent to the running interpreter.
   * @param listener The event listener
   */
  public onEvent(
    listener: EventListener
  ): Interpreter<TContext, TStateSchema, TEvent> {
    this.eventListeners.add(listener);
    return this;
  }
  /**
   * Adds an event listener that is notified whenever a `send` event occurs.
   * @param listener The event listener
   */
  public onSend(
    listener: EventListener
  ): Interpreter<TContext, TStateSchema, TEvent> {
    this.sendListeners.add(listener);
    return this;
  }
  /**
   * Adds a context listener that is notified whenever the state context changes.
   * @param listener The context listener
   */
  public onChange(
    listener: ContextListener<TContext>
  ): Interpreter<TContext, TStateSchema, TEvent> {
    this.contextListeners.add(listener);
    return this;
  }
  /**
   * Adds a listener that is notified when the machine is stopped.
   * @param listener The listener
   */
  public onStop(
    listener: Listener
  ): Interpreter<TContext, TStateSchema, TEvent> {
    this.stopListeners.add(listener);
    return this;
  }
  /**
   * Adds a state listener that is notified when the statechart has reached its final state.
   * @param listener The state listener
   */
  public onDone(
    listener: EventListener<DoneEvent>
  ): Interpreter<TContext, TStateSchema, TEvent> {
    this.doneListeners.add(listener);
    return this;
  }
  /**
   * Removes a listener.
   * @param listener The listener to remove
   */
  public off(
    listener: (...args: any[]) => void
  ): Interpreter<TContext, TStateSchema, TEvent> {
    this.listeners.delete(listener);
    this.eventListeners.delete(listener);
    this.sendListeners.delete(listener);
    this.stopListeners.delete(listener);
    this.doneListeners.delete(listener);
    this.contextListeners.delete(listener);
    return this;
  }
  /**
   * Alias for Interpreter.prototype.start
   */
  public init = this.start;
  /**
   * Starts the interpreter from the given state, or the initial state.
   * @param initialState The state to start the statechart from
   */
  public start(
    initialState?: State<TContext, TEvent> | StateValue
  ): Interpreter<TContext, TStateSchema, TEvent> {
    if (this._status === InterpreterStatus.Running) {
      // Do not restart the service if it is already started
      return this;
    }

    this.initialized = true;
    this._status = InterpreterStatus.Running;

    const resolvedState =
      initialState === undefined
        ? this.initialState
        : withServiceScope(this, () => {
            return isState<TContext, TEvent>(initialState)
              ? this.machine.resolveState(initialState)
              : this.machine.resolveState(
                  State.from(initialState, this.machine.context)
                );
          });

    if (this.options.devTools) {
      this.attachDev();
    }
    this.scheduler.initialize(() => {
      this.update(resolvedState, initEvent as SCXML.Event<TEvent>);
    });
    return this;
  }
  /**
   * Stops the interpreter and unsubscribe all listeners.
   *
   * This will also notify the `onStop` listeners.
   */
  public stop(): Interpreter<TContext, TStateSchema, TEvent> {
    for (const listener of this.listeners) {
      this.listeners.delete(listener);
    }
    for (const listener of this.stopListeners) {
      // call listener, then remove
      listener();
      this.stopListeners.delete(listener);
    }
    for (const listener of this.contextListeners) {
      this.contextListeners.delete(listener);
    }
    for (const listener of this.doneListeners) {
      this.doneListeners.delete(listener);
    }

    // Stop all children
    this.children.forEach(child => {
      if (isFunction(child.stop)) {
        child.stop();
      }
    });

    // Cancel all delayed events
    for (const key of keys(this.delayedEventsMap)) {
      this.clock.clearTimeout(this.delayedEventsMap[key]);
    }

    this.scheduler.clear();
    this.initialized = false;
    this._status = InterpreterStatus.Stopped;

    return this;
  }
  /**
   * Sends an event to the running interpreter to trigger a transition.
   *
   * An array of events (batched) can be sent as well, which will send all
   * batched events to the running interpreter. The listeners will be
   * notified only **once** when all events are processed.
   *
   * @param event The event(s) to send
   */
  public send = (
    event: SingleOrArray<Event<TEvent>> | SCXML.Event<TEvent>,
    payload?: EventData
  ): State<TContext, TEvent> => {
    if (isArray(event)) {
      this.batch(event);
      return this.state;
    }

    const _event = toSCXMLEvent(toEventObject(event as Event<TEvent>, payload));

    if (this._status === InterpreterStatus.Stopped) {
      // do nothing
      if (!IS_PRODUCTION) {
        warn(
          false,
          `Event "${_event.name}" was sent to stopped service "${
            this.machine.id
          }". This service has already reached its final state, and will not transition.\nEvent: ${JSON.stringify(
            _event.data
          )}`
        );
      }
      return this.state;
    }

    if (
      this._status === InterpreterStatus.NotStarted &&
      this.options.deferEvents
    ) {
      // tslint:disable-next-line:no-console
      if (!IS_PRODUCTION) {
        warn(
          false,
          `Event "${_event.name}" was sent to uninitialized service "${
            this.machine.id
          }" and is deferred. Make sure .start() is called for this service.\nEvent: ${JSON.stringify(
            _event.data
          )}`
        );
      }
    } else if (this._status !== InterpreterStatus.Running) {
      throw new Error(
        `Event "${_event.name}" was sent to uninitialized service "${
          this.machine.id
          // tslint:disable-next-line:max-line-length
        }". Make sure .start() is called for this service, or set { deferEvents: true } in the service options.\nEvent: ${JSON.stringify(
          _event.data
        )}`
      );
    }

    this.scheduler.schedule(() => {
      // Forward copy of event to child actors
      this.forward(_event);

      const nextState = this.nextState(_event);

      this.update(nextState, _event);
    });

    return this._state!; // TODO: deprecate (should return void)
    // tslint:disable-next-line:semicolon
  };

  private batch(events: Array<TEvent | TEvent['type']>): void {
    if (
      this._status === InterpreterStatus.NotStarted &&
      this.options.deferEvents
    ) {
      // tslint:disable-next-line:no-console
      if (!IS_PRODUCTION) {
        warn(
          false,
          `${events.length} event(s) were sent to uninitialized service "${
            this.machine.id
          }" and are deferred. Make sure .start() is called for this service.\nEvent: ${JSON.stringify(
            event
          )}`
        );
      }
    } else if (this._status !== InterpreterStatus.Running) {
      throw new Error(
        // tslint:disable-next-line:max-line-length
        `${events.length} event(s) were sent to uninitialized service "${this.machine.id}". Make sure .start() is called for this service, or set { deferEvents: true } in the service options.`
      );
    }

    this.scheduler.schedule(() => {
      let nextState = this.state;
      let batchChanged = false;
      const batchedActions: Array<ActionObject<TContext, TEvent>> = [];
<<<<<<< HEAD

=======
>>>>>>> 126df9e1
      for (const event of events) {
        const _event = toSCXMLEvent(event);

        this.forward(_event);

        nextState = withServiceScope(this, () => {
          return this.machine.transition(nextState, _event);
        });

        batchedActions.push(
          ...(nextState.actions.map(a =>
            bindActionToState(a, nextState)
          ) as Array<ActionObject<TContext, TEvent>>)
        );

        batchChanged = batchChanged || !!nextState.changed;
      }

      nextState.changed = batchChanged;
      nextState.actions = batchedActions;
      this.update(nextState, toSCXMLEvent(events[events.length - 1]));
    });
  }

  /**
   * Returns a send function bound to this interpreter instance.
   *
   * @param event The event to be sent by the sender.
   */
  public sender(event: Event<TEvent>): () => State<TContext, TEvent> {
    return this.send.bind(this, event);
  }

  private sendTo = (
    event: SCXML.Event<TEvent>,
    to: string | number | Actor
  ) => {
    const isParent =
      this.parent && (to === SpecialTargets.Parent || this.parent.id === to);
    const target = isParent
      ? this.parent
      : isActor(to)
      ? to
      : this.children.get(to) || registry.get(to as string);

    if (!target) {
      if (!isParent) {
        throw new Error(
          `Unable to send event to child '${to}' from service '${this.id}'.`
        );
      }

      // tslint:disable-next-line:no-console
      if (!IS_PRODUCTION) {
        warn(
          false,
          `Service '${this.id}' has no parent: unable to send event ${event.type}`
        );
      }
      return;
    }

    if ('machine' in (target as any)) {
      const scxmlEvent = {
        ...event,
        name:
          event.name === actionTypes.error ? `${error(this.id)}` : event.name,
        origin: this.sessionId
      };
      // Send SCXML events to machines
      target.send(scxmlEvent);
    } else {
      // Send normal events to other targets
      target.send(event.data);
    }
  };
  /**
   * Returns the next state given the interpreter's current state and the event.
   *
   * This is a pure method that does _not_ update the interpreter's state.
   *
   * @param event The event to determine the next state
   */
  public nextState(
    event: Event<TEvent> | SCXML.Event<TEvent>
  ): State<TContext, TEvent> {
    const _event = toSCXMLEvent(event);

    if (
      _event.name.indexOf(actionTypes.errorPlatform) === 0 &&
      !this.state.nextEvents.some(
        nextEvent => nextEvent.indexOf(actionTypes.errorPlatform) === 0
      )
    ) {
      throw (_event.data as any).data;
    }

    const nextState = withServiceScope(this, () => {
      return this.machine.transition(this.state, _event);
    });

    return nextState;
  }
  private forward(event: SCXML.Event<TEvent>): void {
    for (const id of this.forwardTo) {
      const child = this.children.get(id);

      if (!child) {
        throw new Error(
          `Unable to forward event '${event.name}' from interpreter '${this.id}' to nonexistant child '${id}'.`
        );
      }

      child.send(event);
    }
  }
  private defer(sendAction: SendActionObject<TContext, TEvent>): void {
    this.delayedEventsMap[sendAction.id] = this.clock.setTimeout(
      () => {
        if (sendAction.to) {
          this.sendTo(sendAction._event, sendAction.to);
        } else {
          this.send(sendAction._event);
        }
      },
      sendAction.delay as number
    );
  }
  private cancel(sendId: string | number): void {
    this.clock.clearTimeout(this.delayedEventsMap[sendId]);
    delete this.delayedEventsMap[sendId];
  }
  private exec(
    action: ActionObject<TContext, TEvent>,
    state: State<TContext, TEvent>,
    actionFunctionMap?: ActionFunctionMap<TContext, TEvent>
  ): void {
    const { context, _event } = state;
    const actionOrExec =
      getActionFunction(action.type, actionFunctionMap) || action.exec;
    const exec = isFunction(actionOrExec)
      ? actionOrExec
      : actionOrExec
      ? actionOrExec.exec
      : action.exec;

    if (exec) {
      try {
        return exec(context, _event.data, {
          action,
          state: this.state,
          _event
        });
      } catch (err) {
        if (this.parent) {
          this.parent.send({
            type: 'xstate.error',
            data: err
          });
        }

        throw err;
      }
    }

    switch (action.type) {
      case actionTypes.send:
        const sendAction = action as SendActionObject<TContext, TEvent>;

        if (typeof sendAction.delay === 'number') {
          this.defer(sendAction);
          return;
        } else {
          if (sendAction.to) {
            this.sendTo(sendAction._event, sendAction.to);
          } else {
            this.send(sendAction._event);
          }
        }
        break;

      case actionTypes.cancel:
        this.cancel((action as CancelAction).sendId);

        break;
      case actionTypes.start: {
        const activity = (action as ActivityActionObject<TContext, TEvent>)
          .actor as InvokeDefinition<TContext, TEvent>;

        // If the activity will be stopped right after it's started
        // (such as in transient states)
        // don't bother starting the activity.
        // if (!this.state.activities[activity.type]) {
        //   break;
        // }

        // Invoked services
        if (activity.type === ActionTypes.Invoke) {
          const serviceCreator:
            | ServiceConfig<TContext, TEvent>
            | undefined = this.machine.options.services
            ? this.machine.options.services[activity.src]
            : undefined;

          const { id, data } = activity;

          const autoForward =
            'autoForward' in activity
              ? activity.autoForward
              : !!activity.forward;

          if (!serviceCreator) {
            // tslint:disable-next-line:no-console
            if (!IS_PRODUCTION) {
              warn(
                false,
                `No service found for invocation '${activity.src}' in machine '${this.machine.id}'.`
              );
            }
            return;
          }

          const actor = serviceCreator(context, _event.data, {
            parent: this as any,
            id,
            data,
            _event
          });

          if (autoForward) {
            this.forwardTo.add(id);
          }

          this.children.set(id, actor);

          const childIndex = this.state.children.findIndex(
            child => child.id === id
          );

          this.state.children[childIndex] = actor;

          // if (isPromiseLike(source)) {
          //   this.state.children[childIndex] = this.spawnPromise(
          //     Promise.resolve(source),
          //     id
          //   );
          // } else if (isFunction(source)) {
          //   this.state.children[childIndex] = this.spawnCallback(source, id);
          // } else if (isObservable<TEvent>(source)) {
          //   this.state.children[childIndex] = this.spawnObservable(source, id);
          // } else if (isMachine(source)) {
          //   // TODO: try/catch here
          //   this.state.children[childIndex] = this.spawnMachine(
          //     data
          //       ? source.withContext(mapContext(data, context, _event))
          //       : source,
          //     {
          //       id,
          //       autoForward
          //     }
          //   );
          // } else {
          //   // service is string
          // }

          this.state.children[childIndex].meta = {
            ...this.state.children[childIndex].meta,
            ...activity
          };
        } else {
          this.spawnActivity(activity);
        }

        break;
      }
      case actionTypes.stop: {
        this.stopChild(action.actor.id);
        break;
      }

      case actionTypes.log:
        const { label, value } = action;

        if (label) {
          this.logger(label, value);
        } else {
          this.logger(value);
        }
        break;
      default:
        if (!IS_PRODUCTION) {
          warn(
            false,
            `No implementation found for action type '${action.type}'`
          );
        }
        break;
    }

    return undefined;
  }
  private stopChild(childId: string): void {
    const child = this.children.get(childId);
    if (!child) {
      return;
    }

    this.children.delete(childId);
    this.forwardTo.delete(childId);

    const childIndex = this.state.children.findIndex(
      actor => actor.id === childId
    );
    this.state.children.splice(childIndex, 1);

    if (isFunction(child.stop)) {
      child.stop();
    }
  }
  public spawn(entity: Spawnable, name: string, options?: SpawnOptions): Actor {
    if (isPromiseLike(entity)) {
      return this.spawnPromise(Promise.resolve(entity), name);
    } else if (isFunction(entity)) {
      return this.spawnCallback(entity as InvokeCallback, name);
    } else if (isActor(entity)) {
      return this.spawnActor(entity);
    } else if (isObservable<TEvent>(entity)) {
      return this.spawnObservable(entity, name);
    } else if (isMachine(entity)) {
      return this.spawnMachine(entity, { ...options, id: name });
    } else {
      throw new Error(
        `Unable to spawn entity "${name}" of type "${typeof entity}".`
      );
    }
  }
  public spawnMachine<
    TChildContext,
    TChildStateSchema,
    TChildEvent extends EventObject
  >(
    machine: StateMachine<TChildContext, TChildStateSchema, TChildEvent>,
    options: { id?: string; autoForward?: boolean; sync?: boolean } = {}
  ): Interpreter<TChildContext, TChildStateSchema, TChildEvent> {
    const childService = interpret(machine, {
      ...this.options, // inherit options from this interpreter
      parent: this as Actor<any>,
      id: options.id || machine.id
    });

    const resolvedOptions = {
      ...DEFAULT_SPAWN_OPTIONS,
      ...options
    };

    if (resolvedOptions.sync) {
      childService.onTransition(state => {
        this.send(actionTypes.update as any, {
          state,
          id: childService.id
        });
      });
    }

    childService
      .onDone(doneEvent => {
        this.send(toSCXMLEvent(doneEvent as any, { origin: childService.id }));
      })
      .start();

    const actor = childService;

    this.children.set(childService.id, actor as Actor<
      State<TChildContext, TChildEvent>,
      TChildEvent
    >);

    if (resolvedOptions.autoForward) {
      this.forwardTo.add(childService.id);
    }

    return actor;
  }
  private spawnPromise<T>(promise: Promise<T>, id: string): Actor<never> {
    let canceled = false;

    promise.then(
      response => {
        if (!canceled) {
          this.send(
            toSCXMLEvent(doneInvoke(id, response) as any, { origin: id })
          );
        }
      },
      errorData => {
        if (!canceled) {
          const errorEvent = error(id, errorData);
          try {
            // Send "error.platform.id" to this (parent).
            this.send(toSCXMLEvent(errorEvent as any, { origin: id }));
          } catch (error) {
            reportUnhandledExceptionOnInvocation(errorData, error, id);
            if (this.devTools) {
              this.devTools.send(errorEvent, this.state);
            }
            if (this.machine.strict) {
              // it would be better to always stop the state machine if unhandled
              // exception/promise rejection happens but because we don't want to
              // break existing code so enforce it on strict mode only especially so
              // because documentation says that onError is optional
              this.stop();
            }
          }
        }
      }
    );

    const actor = {
      id,
      send: () => void 0,
      subscribe: (next, handleError, complete) => {
        let unsubscribed = false;
        promise.then(
          response => {
            if (unsubscribed) {
              return;
            }
            next && next(response);
            if (unsubscribed) {
              return;
            }
            complete && complete();
          },
          err => {
            if (unsubscribed) {
              return;
            }
            handleError(err);
          }
        );

        return {
          unsubscribe: () => (unsubscribed = true)
        };
      },
      stop: () => {
        canceled = true;
      },
      toJSON() {
        return { id };
      }
    };

    this.children.set(id, actor);

    return actor;
  }
  private spawnCallback(callback: InvokeCallback, id: string): Actor {
    let canceled = false;
    const receivers = new Set<(e: EventObject) => void>();
    const listeners = new Set<(e: EventObject) => void>();

    const receive = (e: TEvent) => {
      listeners.forEach(listener => listener(e));
      if (canceled) {
        return;
      }
      this.send(e);
    };

    let callbackStop;

    try {
      callbackStop = callback(receive, newListener => {
        receivers.add(newListener);
      });
    } catch (err) {
      this.send(error(id, err) as any);
    }

    if (isPromiseLike(callbackStop)) {
      // it turned out to be an async function, can't reliably check this before calling `callback`
      // because transpiled async functions are not recognizable
      return this.spawnPromise(callbackStop as Promise<any>, id);
    }

    const actor = {
      id,
      send: event => receivers.forEach(receiver => receiver(event)),
      subscribe: next => {
        listeners.add(next);

        return {
          unsubscribe: () => {
            listeners.delete(next);
          }
        };
      },
      stop: () => {
        canceled = true;
        if (isFunction(callbackStop)) {
          callbackStop();
        }
      },
      toJSON() {
        return { id };
      }
    };

    this.children.set(id, actor);

    return actor;
  }
  private spawnObservable<T extends TEvent>(
    source: Subscribable<T>,
    id: string
  ): Actor<any> {
    const subscription = source.subscribe(
      value => {
        this.send(toSCXMLEvent(value, { origin: id }));
      },
      err => {
        this.send(toSCXMLEvent(error(id, err) as any, { origin: id }));
      },
      () => {
        this.send(toSCXMLEvent(doneInvoke(id) as any, { origin: id }));
      }
    );

    const actor = {
      id,
      send: () => void 0,
      subscribe: (next, handleError, complete) => {
        return source.subscribe(next, handleError, complete);
      },
      stop: () => subscription.unsubscribe(),
      toJSON() {
        return { id };
      }
    };

    this.children.set(id, actor);

    return actor;
  }
  private spawnActor<T extends Actor>(actor: T): T {
    this.children.set(actor.id, actor);

    return actor;
  }
  private spawnActivity(activity: ActivityDefinition<TContext, TEvent>): void {
    const implementation =
      this.machine.options && this.machine.options.activities
        ? this.machine.options.activities[activity.type]
        : undefined;

    if (!implementation) {
      if (!IS_PRODUCTION) {
        warn(false, `No implementation found for activity '${activity.type}'`);
      }
      // tslint:disable-next-line:no-console
      return;
    }

    // Start implementation
    const dispose = implementation(this.state.context, activity);
    this.spawnEffect(activity.id, dispose);
  }
  private spawnEffect(
    id: string,
    dispose?: DisposeActivityFunction | void
  ): void {
    this.children.set(id, {
      id,
      send: () => void 0,
      subscribe: () => {
        return { unsubscribe: () => void 0 };
      },
      stop: dispose || undefined,
      toJSON() {
        return { id };
      }
    });
  }

  private attachDev(): void {
    if (this.options.devTools && typeof window !== 'undefined') {
      if ((window as any).__REDUX_DEVTOOLS_EXTENSION__) {
        const devToolsOptions =
          typeof this.options.devTools === 'object'
            ? this.options.devTools
            : undefined;
        this.devTools = (window as any).__REDUX_DEVTOOLS_EXTENSION__.connect(
          {
            name: this.id,
            autoPause: true,
            stateSanitizer: (state: State<any, any>): object => {
              return {
                value: state.value,
                context: state.context,
                actions: state.actions
              };
            },
            ...devToolsOptions,
            features: {
              jump: false,
              skip: false,
              ...(devToolsOptions
                ? (devToolsOptions as any).features
                : undefined)
            }
          },
          this.machine
        );
        this.devTools.init(this.state);
      }

      // add XState-specific dev tooling hook
      registerService(this);
    }
  }
  public toJSON() {
    return {
      id: this.id
    };
  }

  public [symbolObservable]() {
    return this;
  }
}

const createNullActor = (name: string = 'null'): Actor => ({
  id: name,
  send: () => void 0,
  subscribe: () => {
    // tslint:disable-next-line:no-empty
    return { unsubscribe: () => {} };
  },
  toJSON: () => ({ id: name })
});

const resolveSpawnOptions = (nameOrOptions?: string | SpawnOptions) => {
  if (isString(nameOrOptions)) {
    return { ...DEFAULT_SPAWN_OPTIONS, name: nameOrOptions };
  }

  return {
    ...DEFAULT_SPAWN_OPTIONS,
    name: uniqueId(),
    ...nameOrOptions
  };
};

export function spawn<TC, TE extends EventObject>(
  entity: StateMachine<TC, any, TE>,
  nameOrOptions?: string | SpawnOptions
): Interpreter<TC, any, TE>;
export function spawn(
  entity: Spawnable,
  nameOrOptions?: string | SpawnOptions
): Actor;
export function spawn(
  entity: Spawnable,
  nameOrOptions?: string | SpawnOptions
): Actor {
  const resolvedOptions = resolveSpawnOptions(nameOrOptions);

  return withServiceScope(undefined, service => {
    if (!IS_PRODUCTION) {
      warn(
        !!service,
        `Attempted to spawn an Actor (ID: "${
          isMachine(entity) ? entity.id : 'undefined'
        }") outside of a service. This will have no effect.`
      );
    }

    if (service) {
      return service.spawn(entity, resolvedOptions.name, resolvedOptions);
    } else {
      return createNullActor(resolvedOptions.name);
    }
  });
}

/**
 * Creates a new Interpreter instance for the given machine with the provided options, if any.
 *
 * @param machine The machine to interpret
 * @param options Interpreter options
 */
export function interpret<
  TContext = DefaultContext,
  TStateSchema extends StateSchema = any,
  TEvent extends EventObject = EventObject,
  TTypestate extends Typestate<TContext> = any
>(
  machine: StateMachine<TContext, TStateSchema, TEvent, TTypestate>,
  options?: Partial<InterpreterOptions>
) {
  const interpreter = new Interpreter<
    TContext,
    TStateSchema,
    TEvent,
    TTypestate
  >(machine, options);

  return interpreter;
}<|MERGE_RESOLUTION|>--- conflicted
+++ resolved
@@ -623,10 +623,6 @@
       let nextState = this.state;
       let batchChanged = false;
       const batchedActions: Array<ActionObject<TContext, TEvent>> = [];
-<<<<<<< HEAD
-
-=======
->>>>>>> 126df9e1
       for (const event of events) {
         const _event = toSCXMLEvent(event);
 
