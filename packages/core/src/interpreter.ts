--- conflicted
+++ resolved
@@ -189,14 +189,8 @@
    * @param options Interpreter options
    */
   constructor(
-<<<<<<< HEAD
     public machine: MachineNode<TContext, TStateSchema, TEvent, TTypestate>,
-    options: Partial<InterpreterOptions> = Interpreter.defaultOptions,
-    sessionId?: string
-=======
-    public machine: StateMachine<TContext, TStateSchema, TEvent, TTypestate>,
     options: Partial<InterpreterOptions> = Interpreter.defaultOptions
->>>>>>> 6305b1ab
   ) {
     const resolvedOptions: InterpreterOptions = {
       ...Interpreter.defaultOptions,
