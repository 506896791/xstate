import {
  getEventType,
  toStatePath,
  toStateValue,
  mapValues,
  path,
  toStatePaths,
  pathToStateValue,
  flatten,
  mapFilterValues,
  nestedPath,
  toArray,
  keys,
  isBuiltInEvent,
  partition,
  updateHistoryValue,
  updateContext,
  warn,
  isArray,
  isFunction,
  isString,
  toGuard,
  isMachine,
  toSCXMLEvent,
  mapContext,
  toTransitionConfigArray,
  normalizeTarget,
  toInvokeConfig
} from './utils';
import {
  Event,
  StateValue,
  TransitionConfig,
  StateTransition,
  StateValueMap,
  MachineOptions,
  EventObject,
  HistoryStateNodeConfig,
  HistoryValue,
  StateNodeDefinition,
  TransitionDefinition,
  AssignAction,
  DelayedTransitionDefinition,
  ActivityDefinition,
  StateNodeConfig,
  StateSchema,
  StatesDefinition,
  StateNodesConfig,
  FinalStateNodeConfig,
  InvokeDefinition,
  ActionObject,
  Mapper,
  PropertyMapper,
  SendAction,
  NullEvent,
  Guard,
  GuardPredicate,
  GuardMeta,
  MachineConfig,
  PureAction,
  DoneEventObject,
  SingleOrArray,
  LogAction,
  SendActionObject,
  SpecialTargets,
  RaiseAction,
  SCXML,
  RaiseActionObject,
  ActivityActionObject,
  InvokeActionObject,
  Typestate,
  TransitionDefinitionMap,
  DelayExpr
} from './types';
import { matchesState } from './utils';
import { State, stateValuesEqual } from './State';
import * as actionTypes from './actionTypes';
import {
  start,
  stop,
  toActivityDefinition,
  send,
  cancel,
  after,
  raise,
  done,
  doneInvoke,
  error,
  toActionObject,
  resolveSend,
  initEvent,
  toActionObjects,
  resolveLog,
  resolveRaise
} from './actions';
import { IS_PRODUCTION } from './environment';
import { DEFAULT_GUARD_TYPE, STATE_DELIMITER } from './constants';
import {
  getValue,
  getConfiguration,
  has,
  getChildren,
  getAllStateNodes,
  isInFinalState,
  isLeafNode
} from './stateUtils';
import { Actor, createInvocableActor } from './Actor';

const NULL_EVENT = '';
const STATE_IDENTIFIER = '#';
const WILDCARD = '*';

const EMPTY_OBJECT = {};

const isStateId = (str: string) => str[0] === STATE_IDENTIFIER;
const createDefaultOptions = <TContext>(): MachineOptions<TContext, any> => ({
  actions: {},
  guards: {},
  services: {},
  activities: {},
  delays: {}
});

const validateArrayifiedTransitions = <TContext>(
  stateNode: StateNode<any, any, any>,
  event: string,
  transitions: Array<
    TransitionConfig<TContext, EventObject> & {
      event: string;
    }
  >
) => {
  const hasNonLastUnguardedTarget = transitions
    .slice(0, -1)
    .some(
      transition =>
        !('cond' in transition) &&
        !('in' in transition) &&
        (isString(transition.target) || isMachine(transition.target))
    );
  const eventText =
    event === NULL_EVENT ? 'the transient event' : `event '${event}'`;

  warn(
    !hasNonLastUnguardedTarget,
    `One or more transitions for ${eventText} on state '${stateNode.id}' are unreachable. ` +
      `Make sure that the default transition is the last one defined.`
  );
};

class StateNode<
  TContext = any,
  TStateSchema extends StateSchema = any,
  TEvent extends EventObject = EventObject,
  TState extends Typestate<TContext> = any
> {
  /**
   * The relative key of the state node, which represents its location in the overall state value.
   */
  public key: string;
  /**
   * The unique ID of the state node.
   */
  public id: string;
  /**
   * The machine's own version.
   */
  public version?: string;
  /**
   * The type of this state node:
   *
   *  - `'atomic'` - no child state nodes
   *  - `'compound'` - nested child state nodes (XOR)
   *  - `'parallel'` - orthogonal nested child state nodes (AND)
   *  - `'history'` - history state node
   *  - `'final'` - final state node
   */
  public type: 'atomic' | 'compound' | 'parallel' | 'final' | 'history';
  /**
   * The string path from the root machine node to this node.
   */
  public path: string[];
  /**
   * The initial state node key.
   */
  public initial?: keyof TStateSchema['states'];
  /**
   * Whether the state node is "transient". A state node is considered transient if it has
   * an immediate transition from a "null event" (empty string), taken upon entering the state node.
   */
  private _transient: boolean;
  /**
   * The child state nodes.
   */
  public states: StateNodesConfig<TContext, TStateSchema, TEvent>;
  /**
   * The type of history on this state node. Can be:
   *
   *  - `'shallow'` - recalls only top-level historical state value
   *  - `'deep'` - recalls historical state value at all levels
   */
  public history: false | 'shallow' | 'deep';
  /**
   * The action(s) to be executed upon entering the state node.
   */
  public entry: Array<ActionObject<TContext, TEvent>>;
  /**
   * The action(s) to be executed upon exiting the state node.
   */
  public exit: Array<ActionObject<TContext, TEvent>>;
  /**
   * The activities to be started upon entering the state node,
   * and stopped upon exiting the state node.
   */
  public activities: Array<ActivityDefinition<TContext, TEvent>>;
  public strict: boolean;
  /**
   * The parent state node.
   */
  public parent?: StateNode<TContext, any, TEvent>;
  /**
   * The root machine node.
   */
  public machine: StateNode<TContext, any, TEvent>;
  /**
   * The meta data associated with this state node, which will be returned in State instances.
   */
  public meta?: TStateSchema extends { meta: infer D } ? D : any;
  /**
   * The data sent with the "done.state._id_" event if this is a final state node.
   */
  public data?: Mapper<TContext, TEvent> | PropertyMapper<TContext, TEvent>;
  /**
   * The string delimiter for serializing the path to a string. The default is "."
   */
  public delimiter: string;
  /**
   * The order this state node appears. Corresponds to the implicit SCXML document order.
   */
  public order: number = -1;
  /**
   * The services invoked by this state node.
   */
  public invoke: Array<InvokeDefinition<TContext, TEvent>>;

  public options: MachineOptions<TContext, TEvent>;

  public __xstatenode: true = true;

  private __cache = {
    events: undefined as Array<TEvent['type']> | undefined,
    relativeValue: new Map() as Map<StateNode<TContext>, StateValue>,
    initialStateValue: undefined as StateValue | undefined,
    initialState: undefined as State<TContext, TEvent> | undefined,
    on: undefined as TransitionDefinitionMap<TContext, TEvent> | undefined,
    transitions: undefined as
      | Array<TransitionDefinition<TContext, TEvent>>
      | undefined,
    candidates: {} as {
      [K in TEvent['type'] | NullEvent['type'] | '*']:
        | Array<
            TransitionDefinition<
              TContext,
              K extends TEvent['type']
                ? Extract<TEvent, { type: K }>
                : EventObject
            >
          >
        | undefined;
    },
    delayedTransitions: undefined as
      | Array<DelayedTransitionDefinition<TContext, TEvent>>
      | undefined
  };

  private idMap: Record<string, StateNode<TContext, any, TEvent>> = {};

  constructor(
    /**
     * The raw config used to create the machine.
     */
    public config: StateNodeConfig<TContext, TStateSchema, TEvent>,
    options?: Partial<MachineOptions<TContext, TEvent>>,
    /**
     * The initial extended state
     */
    public context?: Readonly<TContext>
  ) {
    this.options = Object.assign(createDefaultOptions<TContext>(), options);
    this.parent = this.options._parent;
    this.key =
      this.config.key || this.options._key || this.config.id || '(machine)';
    this.machine = this.parent ? this.parent.machine : this;
    this.path = this.parent ? this.parent.path.concat(this.key) : [];
    this.delimiter =
      this.config.delimiter ||
      (this.parent ? this.parent.delimiter : STATE_DELIMITER);
    this.id =
      this.config.id || [this.machine.key, ...this.path].join(this.delimiter);
    this.version = this.parent
      ? this.parent.version
      : (this.config as MachineConfig<TContext, TStateSchema, TEvent>).version;
    this.type =
      this.config.type ||
      (this.config.states && keys(this.config.states).length
        ? 'compound'
        : this.config.history
        ? 'history'
        : 'atomic');

    this.initial = this.config.initial;

    this.states = (this.config.states
      ? mapValues(
          this.config.states,
          (stateConfig: StateNodeConfig<TContext, any, TEvent>, key) => {
            const stateNode = new StateNode(stateConfig, {
              _parent: this,
              _key: key
            });
            Object.assign(this.idMap, {
              [stateNode.id]: stateNode,
              ...stateNode.idMap
            });
            return stateNode;
          }
        )
      : EMPTY_OBJECT) as StateNodesConfig<TContext, TStateSchema, TEvent>;

    // Document order
    let order = 0;

    function dfs(stateNode: StateNode<TContext, any, TEvent>): void {
      stateNode.order = order++;

      for (const child of getChildren(stateNode)) {
        dfs(child);
      }
    }

    dfs(this);

    // History config
    this.history =
      this.config.history === true ? 'shallow' : this.config.history || false;

    this._transient = !this.config.on
      ? false
      : Array.isArray(this.config.on)
      ? this.config.on.some(({ event }: { event: string }) => {
          return event === NULL_EVENT;
        })
      : NULL_EVENT in this.config.on;
    this.strict = !!this.config.strict;

    this.entry = toArray(this.config.entry).map(action =>
      toActionObject(action)
    );

    this.exit = toArray(this.config.exit).map(action => toActionObject(action));
    this.meta = this.config.meta;
    this.data =
      this.type === 'final'
        ? (this.config as FinalStateNodeConfig<TContext, TEvent>).data
        : undefined;
    this.invoke = toArray(this.config.invoke).map((invocable, i) => {
      const id = `${this.id}:invocation[${i}]`;

      const invokeConfig = toInvokeConfig(invocable, id);
      const resolvedId = invokeConfig.id || id;

      const resolvedSrc = isString(invokeConfig.src)
        ? invokeConfig.src
        : resolvedId;

      if (!this.machine.options.services[resolvedSrc]) {
        this.machine.options.services = {
          ...this.machine.options.services,
          [resolvedSrc]: invokeConfig.src
        };
      }

      return {
        type: actionTypes.invoke,
        ...invokeConfig,
        src: resolvedSrc,
        id: resolvedId
      };
    });
    this.activities = toArray(this.config.activities)
      .concat(this.invoke)
      .map(activity => toActivityDefinition(activity));
    this.transition = this.transition.bind(this);
  }

  private _init(): void {
    if (this.__cache.transitions) {
      return;
    }
    getAllStateNodes(this).forEach(stateNode => stateNode.on);
  }

  /**
   * Clones this state machine with custom options and context.
   *
   * @param options Options (actions, guards, activities, services) to recursively merge with the existing options.
   * @param context Custom context (will override predefined context)
   */
  public withConfig(
    options: Partial<MachineOptions<TContext, TEvent>>,
    context: TContext | undefined = this.context
  ): StateNode<TContext, TStateSchema, TEvent> {
    const { actions, activities, guards, services, delays } = this.options;

    return new StateNode(
      this.config,
      {
        actions: { ...actions, ...options.actions },
        activities: { ...activities, ...options.activities },
        guards: { ...guards, ...options.guards },
        services: { ...services, ...options.services },
        delays: { ...delays, ...options.delays }
      },
      context
    );
  }

  /**
   * Clones this state machine with custom context.
   *
   * @param context Custom context (will override predefined context, not recursive)
   */
  public withContext(
    context: TContext
  ): StateNode<TContext, TStateSchema, TEvent> {
    return new StateNode(this.config, this.options, context);
  }

  /**
   * The well-structured state node definition.
   */
  public get definition(): StateNodeDefinition<TContext, TStateSchema, TEvent> {
    return {
      id: this.id,
      key: this.key,
      version: this.version,
      type: this.type,
      initial: this.initial,
      history: this.history,
      states: mapValues(
        this.states,
        (state: StateNode<TContext, any, TEvent>) => state.definition
      ) as StatesDefinition<TContext, TStateSchema, TEvent>,
      on: this.on,
      transitions: this.transitions,
      entry: this.entry,
      exit: this.exit,
      activities: this.activities || [],
      meta: this.meta,
      order: this.order || -1,
      data: this.data,
      invoke: this.invoke
    };
  }

  public toJSON() {
    return this.definition;
  }

  /**
   * The mapping of events to transitions.
   */
  public get on(): TransitionDefinitionMap<TContext, TEvent> {
    if (this.__cache.on) {
      return this.__cache.on;
    }

    const transitions = this.transitions;

    return (this.__cache.on = transitions.reduce(
      (map, transition) => {
        map[transition.eventType] = map[transition.eventType] || [];
        map[transition.eventType].push(transition as any);
        return map;
      },
      {} as TransitionDefinitionMap<TContext, TEvent>
    ));
  }

  public get after(): Array<DelayedTransitionDefinition<TContext, TEvent>> {
    return (
      this.__cache.delayedTransitions ||
      ((this.__cache.delayedTransitions = this.getDelayedTransitions()),
      this.__cache.delayedTransitions)
    );
  }

  /**
   * All the transitions that can be taken from this state node.
   */
  public get transitions(): Array<TransitionDefinition<TContext, TEvent>> {
    return (
      this.__cache.transitions ||
      ((this.__cache.transitions = this.formatTransitions()),
      this.__cache.transitions)
    );
  }

  private getCandidates(eventName: TEvent['type'] | NullEvent['type'] | '*') {
    if (this.__cache.candidates[eventName]) {
      return this.__cache.candidates[eventName];
    }

    const transient = eventName === NULL_EVENT;

    const candidates = this.transitions.filter(transition => {
      const sameEventType = transition.eventType === eventName;
      // null events should only match against eventless transitions
      return transient
        ? sameEventType
        : sameEventType || transition.eventType === WILDCARD;
    }) as any;
    this.__cache.candidates[eventName] = candidates;
    return candidates;
  }

  /**
   * All delayed transitions from the config.
   */
  private getDelayedTransitions(): Array<
    DelayedTransitionDefinition<TContext, TEvent>
  > {
    const afterConfig = this.config.after;

    if (!afterConfig) {
      return [];
    }

    const mutateEntryExit = (
      delay: string | number | DelayExpr<TContext, TEvent>,
      i: number
    ) => {
      const delayRef = isFunction(delay) ? `${this.id}:delay[${i}]` : delay;

      const eventType = after(delayRef, this.id);

      this.onEntry.push(send(eventType, { delay }));
      this.onExit.push(cancel(eventType));

      return eventType;
    };

    const delayedTransitions = isArray(afterConfig)
      ? afterConfig.map((transition, i) => {
          const eventType = mutateEntryExit(transition.delay, i);
          return { ...transition, event: eventType };
        })
      : flatten(
          keys(afterConfig).map((delay, i) => {
            const configTransition = afterConfig[delay];
            const resolvedTransition = isString(configTransition)
              ? { target: configTransition }
              : configTransition;

            const resolvedDelay = !isNaN(+delay) ? +delay : delay;

            const eventType = mutateEntryExit(resolvedDelay, i);

            return toArray(resolvedTransition).map(transition => ({
              ...transition,
              event: eventType,
              delay: resolvedDelay
            }));
          })
        );

    return delayedTransitions.map(delayedTransition => {
      const { delay } = delayedTransition;
<<<<<<< HEAD
      let delayRef: string | number;

      if (isFunction(delay)) {
        // TODO: util function
        delayRef = `${this.id}:delay[${i}]`;
        this.machine.options.delays = {
          ...this.machine.options.delays,
          [delayRef]: delay
        };
      } else {
        delayRef = delay;
      }

      const eventType = after(delayRef, this.id);

      this.entry.push(send(eventType, { delay: delayRef }));
      this.exit.push(cancel(eventType));
=======
>>>>>>> a56bcb7f

      return {
        ...this.formatTransition(delayedTransition),
        delay
      };
    });
  }

  /**
   * Returns the state nodes represented by the current state value.
   *
   * @param state The state value or State instance
   */
  public getStateNodes(
    state: StateValue | State<TContext, TEvent>
  ): Array<StateNode<TContext, any, TEvent>> {
    if (!state) {
      return [];
    }
    const stateValue =
      state instanceof State
        ? state.value
        : toStateValue(state, this.delimiter);

    if (isString(stateValue)) {
      const initialStateValue = this.getStateNode(stateValue).initial;

      return initialStateValue !== undefined
        ? this.getStateNodes({ [stateValue]: initialStateValue } as StateValue)
        : [this.states[stateValue]];
    }

    const subStateKeys = keys(stateValue);
    const subStateNodes: Array<
      StateNode<TContext, any, TEvent>
    > = subStateKeys.map(subStateKey => this.getStateNode(subStateKey));

    return subStateNodes.concat(
      subStateKeys.reduce(
        (allSubStateNodes, subStateKey) => {
          const subStateNode = this.getStateNode(subStateKey).getStateNodes(
            stateValue[subStateKey]
          );

          return allSubStateNodes.concat(subStateNode);
        },
        [] as Array<StateNode<TContext, any, TEvent>>
      )
    );
  }

  /**
   * Returns `true` if this state node explicitly handles the given event.
   *
   * @param event The event in question
   */
  public handles(event: Event<TEvent>): boolean {
    const eventType = getEventType<TEvent>(event);

    return this.events.includes(eventType);
  }

  /**
   * Resolves the given `state` to a new `State` instance relative to this machine.
   *
   * This ensures that `.events` and `.nextEvents` represent the correct values.
   *
   * @param state The state to resolve
   */
  public resolveState(state: State<TContext, TEvent>): State<TContext, TEvent> {
    const configuration = Array.from(
      getConfiguration([], this.getStateNodes(state.value))
    );
    return new State({
      ...state,
      value: this.resolve(state.value),
      configuration
    });
  }

  private transitionLeafNode(
    stateValue: string,
    state: State<TContext, TEvent>,
    _event: SCXML.Event<TEvent>
  ): StateTransition<TContext, TEvent> | undefined {
    const stateNode = this.getStateNode(stateValue);
    const next = stateNode.next(state, _event);

    if (!next || !next.transitions.length) {
      return this.next(state, _event);
    }

    return next;
  }
  private transitionCompoundNode(
    stateValue: StateValueMap,
    state: State<TContext, TEvent>,
    _event: SCXML.Event<TEvent>
  ): StateTransition<TContext, TEvent> | undefined {
    const subStateKeys = keys(stateValue);

    const stateNode = this.getStateNode(subStateKeys[0]);
    const next = stateNode._transition(
      stateValue[subStateKeys[0]],
      state,
      _event
    );

    if (!next || !next.transitions.length) {
      return this.next(state, _event);
    }

    return next;
  }
  private transitionParallelNode(
    stateValue: StateValueMap,
    state: State<TContext, TEvent>,
    _event: SCXML.Event<TEvent>
  ): StateTransition<TContext, TEvent> | undefined {
    const transitionMap: Record<string, StateTransition<TContext, TEvent>> = {};

    for (const subStateKey of keys(stateValue)) {
      const subStateValue = stateValue[subStateKey];

      if (!subStateValue) {
        continue;
      }

      const subStateNode = this.getStateNode(subStateKey);
      const next = subStateNode._transition(subStateValue, state, _event);
      if (next) {
        transitionMap[subStateKey] = next;
      }
    }

    const stateTransitions = keys(transitionMap).map(key => transitionMap[key]);
    const enabledTransitions = flatten(
      stateTransitions.map(st => st.transitions)
    );

    const willTransition = stateTransitions.some(
      st => st.transitions.length > 0
    );

    if (!willTransition) {
      return this.next(state, _event);
    }
    const entryNodes = flatten(stateTransitions.map(t => t.entrySet));

    const configuration = flatten(
      keys(transitionMap).map(key => transitionMap[key].configuration)
    );

    return {
      transitions: enabledTransitions,
      entrySet: entryNodes,
      exitSet: flatten(stateTransitions.map(t => t.exitSet)),
      configuration,
      source: state,
      actions: flatten(
        keys(transitionMap).map(key => {
          return transitionMap[key].actions;
        })
      )
    };
  }
  private _transition(
    stateValue: StateValue,
    state: State<TContext, TEvent>,
    _event: SCXML.Event<TEvent>
  ): StateTransition<TContext, TEvent> | undefined {
    // leaf node
    if (isString(stateValue)) {
      return this.transitionLeafNode(stateValue, state, _event);
    }

    // hierarchical node
    if (keys(stateValue).length === 1) {
      return this.transitionCompoundNode(stateValue, state, _event);
    }

    // orthogonal node
    return this.transitionParallelNode(stateValue, state, _event);
  }
  private next(
    state: State<TContext, TEvent>,
    _event: SCXML.Event<TEvent>
  ): StateTransition<TContext, TEvent> | undefined {
    const eventName = _event.name;
    const actions: Array<ActionObject<TContext, TEvent>> = [];

    let nextStateNodes: Array<StateNode<TContext, any, TEvent>> = [];
    let selectedTransition: TransitionDefinition<TContext, TEvent> | undefined;

    for (const candidate of this.getCandidates(eventName)) {
      const { cond, in: stateIn } = candidate;
      const resolvedContext = state.context;

      const isInState = stateIn
        ? isString(stateIn) && isStateId(stateIn)
          ? // Check if in state by ID
            state.matches(
              toStateValue(this.getStateNodeById(stateIn).path, this.delimiter)
            )
          : // Check if in state by relative grandparent
            matchesState(
              toStateValue(stateIn, this.delimiter),
              path(this.path.slice(0, -2))(state.value)
            )
        : true;

      let guardPassed = false;

      try {
        guardPassed =
          !cond || this.evaluateGuard(cond, resolvedContext, _event, state);
      } catch (err) {
        throw new Error(
          `Unable to evaluate guard '${cond!.name ||
            cond!
              .type}' in transition for event '${eventName}' in state node '${
            this.id
          }':\n${err.message}`
        );
      }

      if (guardPassed && isInState) {
        if (candidate.target !== undefined) {
          nextStateNodes = candidate.target;
        }
        actions.push(...candidate.actions);
        selectedTransition = candidate;
        break;
      }
    }

    if (!selectedTransition) {
      return undefined;
    }
    if (!nextStateNodes.length) {
      return {
        transitions: [selectedTransition],
        entrySet: [],
        exitSet: [],
        configuration: state.value ? [this] : [],
        source: state,
        actions
      };
    }

    const allNextStateNodes = flatten(
      nextStateNodes.map(stateNode => {
        return this.getRelativeStateNodes(stateNode, state.historyValue);
      })
    );

    const isInternal = !!selectedTransition.internal;

    const reentryNodes = isInternal
      ? []
      : flatten(allNextStateNodes.map(n => this.nodesFromChild(n)));

    return {
      transitions: [selectedTransition],
      entrySet: reentryNodes,
      exitSet: isInternal ? [] : [this],
      configuration: allNextStateNodes,
      source: state,
      actions
    };
  }

  private nodesFromChild(
    childStateNode: StateNode<TContext, any, TEvent>
  ): Array<StateNode<TContext, any, TEvent>> {
    if (childStateNode.escapes(this)) {
      return [];
    }

    const nodes: Array<StateNode<TContext, any, TEvent>> = [];
    let marker: StateNode<TContext, any, TEvent> | undefined = childStateNode;

    while (marker && marker !== this) {
      nodes.push(marker);
      marker = marker.parent;
    }
    nodes.push(this); // inclusive

    return nodes;
  }

  /**
   * Whether the given state node "escapes" this state node. If the `stateNode` is equal to or the parent of
   * this state node, it does not escape.
   */
  private escapes(stateNode: StateNode<TContext, any, TEvent>): boolean {
    if (this === stateNode) {
      return false;
    }

    let parent = this.parent;

    while (parent) {
      if (parent === stateNode) {
        return false;
      }
      parent = parent.parent;
    }

    return true;
  }
  private evaluateGuard(
    guard: Guard<TContext, TEvent>,
    context: TContext,
    _event: SCXML.Event<TEvent>,
    state: State<TContext, TEvent>
  ): boolean {
    const { guards } = this.machine.options;
    const guardMeta: GuardMeta<TContext, TEvent> = {
      state,
      cond: guard,
      _event
    };

    if (guard.type === DEFAULT_GUARD_TYPE) {
      return (guard as GuardPredicate<TContext, TEvent>).predicate(
        context,
        _event.data,
        guardMeta
      );
    }

    const condFn = guards[guard.type];

    if (!condFn) {
      throw new Error(
        `Guard '${guard.type}' is not implemented on machine '${this.machine.id}'.`
      );
    }

    return condFn(context, _event.data, guardMeta);
  }

  private getActions(
    transition: StateTransition<TContext, TEvent>,
    currentContext: TContext,
    _event: SCXML.Event<TEvent>,
    prevState?: State<TContext>
  ): Array<ActionObject<TContext, TEvent>> {
    const prevConfig = getConfiguration(
      [],
      prevState ? this.getStateNodes(prevState.value) : [this]
    );
    const resolvedConfig = transition.configuration.length
      ? getConfiguration(prevConfig, transition.configuration)
      : prevConfig;

    for (const sn of resolvedConfig) {
      if (!has(prevConfig, sn)) {
        transition.entrySet.push(sn);
      }
    }
    for (const sn of prevConfig) {
      if (!has(resolvedConfig, sn) || has(transition.exitSet, sn.parent)) {
        transition.exitSet.push(sn);
      }
    }

    if (!transition.source) {
      transition.exitSet = [];

      // Ensure that root StateNode (machine) is entered
      transition.entrySet.push(this);
    }

    const doneEvents = flatten(
      transition.entrySet.map(sn => {
        const events: DoneEventObject[] = [];

        if (sn.type !== 'final') {
          return events;
        }

        const parent = sn.parent!;

        events.push(
          done(sn.id, sn.data), // TODO: deprecate - final states should not emit done events for their own state.
          done(
            parent.id,
            sn.data ? mapContext(sn.data, currentContext, _event) : undefined
          )
        );

        if (parent.parent) {
          const grandparent = parent.parent;

          if (grandparent.type === 'parallel') {
            if (
              getChildren(grandparent).every(parentNode =>
                isInFinalState(transition.configuration, parentNode)
              )
            ) {
              events.push(done(grandparent.id, grandparent.data));
            }
          }
        }

        return events;
      })
    );

    transition.exitSet.sort((a, b) => b.order - a.order);
    transition.entrySet.sort((a, b) => a.order - b.order);

    const entryStates = new Set(transition.entrySet);
    const exitStates = new Set(transition.exitSet);

    const [entryActions, exitActions] = [
      flatten(
        Array.from(entryStates).map(stateNode => {
          return [
            ...stateNode.activities.map(activity => start(activity)),
            ...stateNode.entry
          ];
        })
      ).concat(doneEvents.map(raise) as Array<ActionObject<TContext, TEvent>>),
      flatten(
        Array.from(exitStates).map(stateNode => [
          ...stateNode.exit,
          ...stateNode.activities.map(activity => stop(activity))
        ])
      )
    ];

    const actions = toActionObjects(
      exitActions.concat(transition.actions).concat(entryActions),
      this.machine.options.actions
    ) as Array<ActionObject<TContext, TEvent>>;

    return actions;
  }

  /**
   * Determines the next state given the current `state` and sent `event`.
   *
   * @param state The current State instance or state value
   * @param event The event that was sent at the current state
   * @param context The current context (extended state) of the current state
   */
  public transition(
    state: StateValue | State<TContext, TEvent> = this.initialState,
    event: Event<TEvent> | SCXML.Event<TEvent>
  ): State<TContext, TEvent, TStateSchema, TState> {
    const _event = toSCXMLEvent(event);
    let currentState: State<TContext, TEvent>;

    if (state instanceof State) {
      currentState = state;
    } else {
      const resolvedStateValue = this.resolve(state);
      const resolvedContext = this.machine.context!;

      currentState = this.resolveState(
        State.from<TContext, TEvent>(resolvedStateValue, resolvedContext)
      );
    }

    if (!IS_PRODUCTION && _event.name === WILDCARD) {
      throw new Error(`An event cannot have the wildcard type ('${WILDCARD}')`);
    }

    if (this.strict) {
      if (!this.events.includes(_event.name) && !isBuiltInEvent(_event.name)) {
        throw new Error(
          `Machine '${this.id}' does not accept event '${_event.name}'`
        );
      }
    }

    const stateTransition = this._transition(
      currentState.value,
      currentState,
      _event
    ) || {
      transitions: [],
      configuration: [],
      entrySet: [],
      exitSet: [],
      source: currentState,
      actions: []
    };

    const prevConfig = getConfiguration(
      [],
      this.getStateNodes(currentState.value)
    );
    const resolvedConfig = stateTransition.configuration.length
      ? getConfiguration(prevConfig, stateTransition.configuration)
      : prevConfig;

    stateTransition.configuration = [...resolvedConfig];

    return this.resolveTransition(stateTransition, currentState, _event);
  }

  private resolveRaisedTransition(
    state: State<TContext, TEvent, TStateSchema, TState>,
    _event: SCXML.Event<TEvent> | NullEvent,
    originalEvent: SCXML.Event<TEvent>
  ): State<TContext, TEvent, TStateSchema, TState> {
    const currentActions = state.actions;

    state = this.transition(state, _event as SCXML.Event<TEvent>);
    // Save original event to state
    state._event = originalEvent;
    state.event = originalEvent.data;
    state.actions.unshift(...currentActions);
    return state;
  }

  private resolveTransition(
    stateTransition: StateTransition<TContext, TEvent>,
    currentState?: State<TContext, TEvent>,
    _event: SCXML.Event<TEvent> = initEvent as SCXML.Event<TEvent>,
    context: TContext = this.machine.context!
  ): State<TContext, TEvent, TStateSchema, TState> {
    const { configuration } = stateTransition;
    // Transition will "apply" if:
    // - this is the initial state (there is no current state)
    // - OR there are transitions
    const willTransition =
      !currentState || stateTransition.transitions.length > 0;
    const resolvedStateValue = willTransition
      ? getValue(this.machine, configuration)
      : undefined;
    const historyValue = currentState
      ? currentState.historyValue
        ? currentState.historyValue
        : stateTransition.source
        ? (this.machine.historyValue(currentState.value) as HistoryValue)
        : undefined
      : undefined;
    const currentContext = currentState ? currentState.context : context;
    const actions = this.getActions(
      stateTransition,
      currentContext,
      _event,
      currentState
    );
    const activities = currentState ? { ...currentState.activities } : {};
    for (const action of actions) {
      if (action.type === actionTypes.start) {
        activities[action.activity!.type] = action as ActivityDefinition<
          TContext,
          TEvent
        >;
      } else if (action.type === actionTypes.stop) {
        activities[action.activity!.type] = false;
      }
    }

    const [assignActions, otherActions] = partition(
      actions,
      (action): action is AssignAction<TContext, TEvent> =>
        action.type === actionTypes.assign
    );

    const updatedContext = assignActions.length
      ? updateContext(currentContext, _event, assignActions, currentState)
      : currentContext;

    const resolvedActions = flatten(
      otherActions.map(actionObject => {
        switch (actionObject.type) {
          case actionTypes.raise:
            return resolveRaise(actionObject as RaiseAction<TEvent>);
          case actionTypes.send:
            const sendAction = resolveSend(
              actionObject as SendAction<TContext, TEvent>,
              updatedContext,
              _event,
              this.machine.options.delays
            ) as ActionObject<TContext, TEvent>; // TODO: fix ActionTypes.Init

            if (!IS_PRODUCTION) {
              // warn after resolving as we can create better contextual message here
              warn(
                !isString(actionObject.delay) ||
                  typeof sendAction.delay === 'number',
                // tslint:disable-next-line:max-line-length
                `No delay reference for delay expression '${actionObject.delay}' was found on machine '${this.machine.id}'`
              );
            }

            return sendAction;
          case actionTypes.log:
            return resolveLog(
              actionObject as LogAction<TContext, TEvent>,
              updatedContext,
              _event
            );
          case actionTypes.pure:
            return (
              (actionObject as PureAction<TContext, TEvent>).get(
                updatedContext,
                _event.data
              ) || []
            );
          default:
            return toActionObject(actionObject, this.options.actions);
        }
      })
    );

    const [raisedEvents, nonRaisedActions] = partition(
      resolvedActions,
      (
        action
      ): action is
        | RaiseActionObject<TEvent>
        | SendActionObject<TContext, TEvent> =>
        action.type === actionTypes.raise ||
        (action.type === actionTypes.send &&
          (action as SendActionObject<TContext, TEvent>).to ===
            SpecialTargets.Internal)
    );

    const invokeActions = resolvedActions.filter(action => {
      return (
        action.type === actionTypes.start &&
        (action as ActivityActionObject<TContext, TEvent>).activity.type ===
          actionTypes.invoke
      );
    }) as Array<InvokeActionObject<TContext, TEvent>>;

    const children = invokeActions.reduce(
      (acc, action) => {
        acc[action.activity.id] = createInvocableActor(action.activity);

        return acc;
      },
      currentState
        ? { ...currentState.children }
        : ({} as Record<string, Actor>)
    );

    const resolvedConfiguration = resolvedStateValue
      ? stateTransition.configuration
      : currentState
      ? currentState.configuration
      : [];

    const meta = resolvedConfiguration.reduce(
      (acc, stateNode) => {
        if (stateNode.meta !== undefined) {
          acc[stateNode.id] = stateNode.meta;
        }
        return acc;
      },
      {} as Record<string, string>
    );

    const isDone = isInFinalState(resolvedConfiguration, this);

    const nextState = new State<TContext, TEvent, TStateSchema, TState>({
      value: resolvedStateValue || currentState!.value,
      context: updatedContext,
      _event,
      // Persist _sessionid between states
      _sessionid: currentState ? currentState._sessionid : null,
      historyValue: resolvedStateValue
        ? historyValue
          ? updateHistoryValue(historyValue, resolvedStateValue)
          : undefined
        : currentState
        ? currentState.historyValue
        : undefined,
      history:
        !resolvedStateValue || stateTransition.source
          ? currentState
          : undefined,
      actions: resolvedStateValue ? nonRaisedActions : [],
      activities: resolvedStateValue
        ? activities
        : currentState
        ? currentState.activities
        : {},
      meta: resolvedStateValue
        ? meta
        : currentState
        ? currentState.meta
        : undefined,
      events: [],
      configuration: resolvedConfiguration,
      transitions: stateTransition.transitions,
      children,
      done: isDone
    });

    nextState.changed =
      _event.name === actionTypes.update || !!assignActions.length;

    // Dispose of penultimate histories to prevent memory leaks
    const { history } = nextState;
    if (history) {
      delete history.history;
    }

    if (!resolvedStateValue) {
      return nextState;
    }

    let maybeNextState = nextState;

    if (!isDone) {
      const isTransient =
        this._transient ||
        configuration.some(stateNode => stateNode._transient);

      if (isTransient) {
        maybeNextState = this.resolveRaisedTransition(
          maybeNextState,
          {
            type: actionTypes.nullEvent
          },
          _event
        );
      }

      while (raisedEvents.length) {
        const raisedEvent = raisedEvents.shift()!;
        maybeNextState = this.resolveRaisedTransition(
          maybeNextState,
          raisedEvent._event,
          _event
        );
      }
    }

    // Detect if state changed
    const changed =
      maybeNextState.changed ||
      (history
        ? !!maybeNextState.actions.length ||
          !!assignActions.length ||
          typeof history.value !== typeof maybeNextState.value ||
          !stateValuesEqual(maybeNextState.value, history.value)
        : undefined);

    maybeNextState.changed = changed;

    // Preserve original history after raised events
    maybeNextState.historyValue = nextState.historyValue;
    maybeNextState.history = history;

    return maybeNextState;
  }

  /**
   * Returns the child state node from its relative `stateKey`, or throws.
   */
  public getStateNode(stateKey: string): StateNode<TContext, any, TEvent> {
    if (isStateId(stateKey)) {
      return this.machine.getStateNodeById(stateKey);
    }

    if (!this.states) {
      throw new Error(
        `Unable to retrieve child state '${stateKey}' from '${this.id}'; no child states exist.`
      );
    }

    const result = this.states[stateKey];
    if (!result) {
      throw new Error(
        `Child state '${stateKey}' does not exist on '${this.id}'`
      );
    }

    return result;
  }

  /**
   * Returns the state node with the given `stateId`, or throws.
   *
   * @param stateId The state ID. The prefix "#" is removed.
   */
  public getStateNodeById(stateId: string): StateNode<TContext, any, TEvent> {
    const resolvedStateId = isStateId(stateId)
      ? stateId.slice(STATE_IDENTIFIER.length)
      : stateId;

    if (resolvedStateId === this.id) {
      return this;
    }

    const stateNode = this.machine.idMap[resolvedStateId];

    if (!stateNode) {
      throw new Error(
        `Child state node '#${resolvedStateId}' does not exist on machine '${this.id}'`
      );
    }

    return stateNode;
  }

  /**
   * Returns the relative state node from the given `statePath`, or throws.
   *
   * @param statePath The string or string array relative path to the state node.
   */
  public getStateNodeByPath(
    statePath: string | string[]
  ): StateNode<TContext, any, TEvent> {
    if (typeof statePath === 'string' && isStateId(statePath)) {
      try {
        return this.getStateNodeById(statePath.slice(1));
      } catch (e) {
        // try individual paths
        // throw e;
      }
    }

    const arrayStatePath = toStatePath(statePath, this.delimiter).slice();
    let currentStateNode: StateNode<TContext, any, TEvent> = this;
    while (arrayStatePath.length) {
      const key = arrayStatePath.shift()!;

      if (!key.length) {
        break;
      }

      currentStateNode = currentStateNode.getStateNode(key);
    }

    return currentStateNode;
  }

  /**
   * Resolves a partial state value with its full representation in this machine.
   *
   * @param stateValue The partial state value to resolve.
   */
  public resolve(stateValue: StateValue): StateValue {
    if (!stateValue) {
      return this.initialStateValue || EMPTY_OBJECT; // TODO: type-specific properties
    }

    switch (this.type) {
      case 'parallel':
        return mapValues(
          this.initialStateValue as Record<string, StateValue>,
          (subStateValue, subStateKey) => {
            return subStateValue
              ? this.getStateNode(subStateKey).resolve(
                  stateValue[subStateKey] || subStateValue
                )
              : EMPTY_OBJECT;
          }
        );

      case 'compound':
        if (isString(stateValue)) {
          const subStateNode = this.getStateNode(stateValue);

          if (
            subStateNode.type === 'parallel' ||
            subStateNode.type === 'compound'
          ) {
            return { [stateValue]: subStateNode.initialStateValue! };
          }

          return stateValue;
        }
        if (!keys(stateValue).length) {
          return this.initialStateValue || {};
        }

        return mapValues(stateValue, (subStateValue, subStateKey) => {
          return subStateValue
            ? this.getStateNode(subStateKey).resolve(subStateValue)
            : EMPTY_OBJECT;
        });

      default:
        return stateValue || EMPTY_OBJECT;
    }
  }

  private get initialStateValue(): StateValue | undefined {
    if (this.__cache.initialStateValue) {
      return this.__cache.initialStateValue;
    }

    let initialStateValue: StateValue | undefined;

    if (this.type === 'parallel') {
      initialStateValue = mapFilterValues(
        this.states as Record<string, StateNode<TContext, any, TEvent>>,
        state => state.initialStateValue || EMPTY_OBJECT,
        stateNode => !(stateNode.type === 'history')
      );
    } else if (this.initial !== undefined) {
      if (!this.states[this.initial]) {
        throw new Error(
          `Initial state '${this.initial}' not found on '${this.key}'`
        );
      }

      initialStateValue = (isLeafNode(this.states[this.initial])
        ? this.initial
        : {
            [this.initial]: this.states[this.initial].initialStateValue
          }) as StateValue;
    }

    this.__cache.initialStateValue = initialStateValue;

    return this.__cache.initialStateValue;
  }

  public getInitialState(
    stateValue: StateValue,
    context?: TContext
  ): State<TContext, TEvent, TStateSchema, TState> {
    const configuration = this.getStateNodes(stateValue);

    return this.resolveTransition(
      {
        configuration,
        entrySet: configuration,
        exitSet: [],
        transitions: [],
        source: undefined,
        actions: []
      },
      undefined,
      undefined,
      context
    );
  }

  /**
   * The initial State instance, which includes all actions to be executed from
   * entering the initial state.
   */
  public get initialState(): State<TContext, TEvent, TStateSchema, TState> {
    this._init();
    const { initialStateValue } = this;

    if (!initialStateValue) {
      throw new Error(
        `Cannot retrieve initial state from simple state '${this.id}'.`
      );
    }

    return this.getInitialState(initialStateValue);
  }

  /**
   * The target state value of the history state node, if it exists. This represents the
   * default state value to transition to if no history value exists yet.
   */
  public get target(): StateValue | undefined {
    let target;
    if (this.type === 'history') {
      const historyConfig = this.config as HistoryStateNodeConfig<
        TContext,
        TEvent
      >;
      if (isString(historyConfig.target)) {
        target = isStateId(historyConfig.target)
          ? pathToStateValue(
              this.machine
                .getStateNodeById(historyConfig.target)
                .path.slice(this.path.length - 1)
            )
          : historyConfig.target;
      } else {
        target = historyConfig.target;
      }
    }

    return target;
  }

  /**
   * Returns the leaf nodes from a state path relative to this state node.
   *
   * @param relativeStateId The relative state path to retrieve the state nodes
   * @param history The previous state to retrieve history
   * @param resolve Whether state nodes should resolve to initial child state nodes
   */
  public getRelativeStateNodes(
    relativeStateId: StateNode<TContext, any, TEvent>,
    historyValue?: HistoryValue,
    resolve: boolean = true
  ): Array<StateNode<TContext, any, TEvent>> {
    return resolve
      ? relativeStateId.type === 'history'
        ? relativeStateId.resolveHistory(historyValue)
        : relativeStateId.initialStateNodes
      : [relativeStateId];
  }
  public get initialStateNodes(): Array<StateNode<TContext, any, TEvent>> {
    if (isLeafNode(this)) {
      return [this];
    }

    // Case when state node is compound but no initial state is defined
    if (this.type === 'compound' && !this.initial) {
      if (!IS_PRODUCTION) {
        warn(false, `Compound state node '${this.id}' has no initial state.`);
      }
      return [this];
    }

    const initialStateNodePaths = toStatePaths(this.initialStateValue!);
    return flatten(
      initialStateNodePaths.map(initialPath =>
        this.getFromRelativePath(initialPath)
      )
    );
  }
  /**
   * Retrieves state nodes from a relative path to this state node.
   *
   * @param relativePath The relative path from this state node
   * @param historyValue
   */
  public getFromRelativePath(
    relativePath: string[]
  ): Array<StateNode<TContext, any, TEvent>> {
    if (!relativePath.length) {
      return [this];
    }

    const [stateKey, ...childStatePath] = relativePath;

    if (!this.states) {
      throw new Error(
        `Cannot retrieve subPath '${stateKey}' from node with no states`
      );
    }

    const childStateNode = this.getStateNode(stateKey);

    if (childStateNode.type === 'history') {
      return childStateNode.resolveHistory();
    }

    if (!this.states[stateKey]) {
      throw new Error(
        `Child state '${stateKey}' does not exist on '${this.id}'`
      );
    }

    return this.states[stateKey].getFromRelativePath(childStatePath);
  }

  private historyValue(
    relativeStateValue?: StateValue | undefined
  ): HistoryValue | undefined {
    if (!keys(this.states).length) {
      return undefined;
    }

    return {
      current: relativeStateValue || this.initialStateValue,
      states: mapFilterValues<
        StateNode<TContext, any, TEvent>,
        HistoryValue | undefined
      >(
        this.states,
        (stateNode, key) => {
          if (!relativeStateValue) {
            return stateNode.historyValue();
          }

          const subStateValue = isString(relativeStateValue)
            ? undefined
            : relativeStateValue[key];

          return stateNode.historyValue(
            subStateValue || stateNode.initialStateValue
          );
        },
        stateNode => !stateNode.history
      )
    };
  }
  /**
   * Resolves to the historical value(s) of the parent state node,
   * represented by state nodes.
   *
   * @param historyValue
   */
  private resolveHistory(
    historyValue?: HistoryValue
  ): Array<StateNode<TContext, any, TEvent>> {
    if (this.type !== 'history') {
      return [this];
    }

    const parent = this.parent!;

    if (!historyValue) {
      const historyTarget = this.target;
      return historyTarget
        ? flatten(
            toStatePaths(historyTarget).map(relativeChildPath =>
              parent.getFromRelativePath(relativeChildPath)
            )
          )
        : parent.initialStateNodes;
    }

    const subHistoryValue = nestedPath<HistoryValue>(parent.path, 'states')(
      historyValue
    ).current;

    if (isString(subHistoryValue)) {
      return [parent.getStateNode(subHistoryValue)];
    }

    return flatten(
      toStatePaths(subHistoryValue!).map(subStatePath => {
        return this.history === 'deep'
          ? parent.getFromRelativePath(subStatePath)
          : [parent.states[subStatePath[0]]];
      })
    );
  }

  /**
   * All the state node IDs of this state node and its descendant state nodes.
   */
  public get stateIds(): string[] {
    const childStateIds = flatten(
      keys(this.states).map(stateKey => {
        return this.states[stateKey].stateIds;
      })
    );
    return [this.id].concat(childStateIds);
  }

  /**
   * All the event types accepted by this state node and its descendants.
   */
  public get events(): Array<TEvent['type']> {
    if (this.__cache.events) {
      return this.__cache.events;
    }
    const { states } = this;
    const events = new Set(this.ownEvents);

    if (states) {
      for (const stateId of keys(states)) {
        const state = states[stateId];
        if (state.states) {
          for (const event of state.events) {
            events.add(`${event}`);
          }
        }
      }
    }

    return (this.__cache.events = Array.from(events));
  }

  /**
   * All the events that have transitions directly from this state node.
   *
   * Excludes any inert events.
   */
  public get ownEvents(): Array<TEvent['type']> {
    const events = new Set(
      this.transitions
        .filter(transition => {
          return !(
            !transition.target &&
            !transition.actions.length &&
            transition.internal
          );
        })
        .map(transition => transition.eventType)
    );

    return Array.from(events);
  }
  private resolveTarget(
    _target: Array<string | StateNode<TContext, any, TEvent>> | undefined
  ): Array<StateNode<TContext, any, TEvent>> | undefined {
    if (_target === undefined) {
      // an undefined target signals that the state node should not transition from that state when receiving that event
      return undefined;
    }

    return _target.map(target => {
      if (!isString(target)) {
        return target;
      }

      const isInternalTarget = target[0] === this.delimiter;

      // If internal target is defined on machine,
      // do not include machine key on target
      if (isInternalTarget && !this.parent) {
        return this.getStateNodeByPath(target.slice(1));
      }

      const resolvedTarget = isInternalTarget ? this.key + target : target;

      if (this.parent) {
        try {
          const targetStateNode = this.parent.getStateNodeByPath(
            resolvedTarget
          );
          return targetStateNode;
        } catch (err) {
          throw new Error(
            `Invalid transition definition for state node '${this.id}':\n${err.message}`
          );
        }
      } else {
        return this.getStateNodeByPath(resolvedTarget);
      }
    });
  }

  private formatTransition(
    transitionConfig: TransitionConfig<TContext, TEvent> & {
      event: TEvent['type'] | NullEvent['type'] | '*';
    }
  ): TransitionDefinition<TContext, TEvent> {
    const normalizedTarget = normalizeTarget(transitionConfig.target);
    const internal =
      'internal' in transitionConfig
        ? transitionConfig.internal
        : normalizedTarget
        ? normalizedTarget.some(
            _target => isString(_target) && _target[0] === this.delimiter
          )
        : true;
    const { guards } = this.machine.options;

    const target = this.resolveTarget(normalizedTarget);

    return {
      ...transitionConfig,
      actions: toActionObjects(toArray(transitionConfig.actions)),
      cond: toGuard(transitionConfig.cond, guards),
      target,
      source: this,
      internal,
      eventType: transitionConfig.event
    };
  }
  private formatTransitions(): Array<TransitionDefinition<TContext, TEvent>> {
    let onConfig: Array<
      TransitionConfig<TContext, EventObject> & {
        event: string;
      }
    >;

    if (!this.config.on) {
      onConfig = [];
    } else if (Array.isArray(this.config.on)) {
      onConfig = this.config.on;
    } else {
      const {
        [WILDCARD]: wildcardConfigs = [],
        ...strictOnConfigs
      } = this.config.on;

      onConfig = flatten(
        keys(strictOnConfigs)
          .map(key => {
            const arrayified = toTransitionConfigArray<TContext, EventObject>(
              key,
              strictOnConfigs![key as string]
            );
            if (!IS_PRODUCTION) {
              validateArrayifiedTransitions(this, key, arrayified);
            }
            return arrayified;
          })
          .concat(
            toTransitionConfigArray(WILDCARD, wildcardConfigs as SingleOrArray<
              TransitionConfig<TContext, EventObject> & {
                event: '*';
              }
            >)
          )
      );
    }

    const doneConfig = this.config.onDone
      ? toTransitionConfigArray(String(done(this.id)), this.config.onDone)
      : [];

    const invokeConfig = flatten(
      this.invoke.map(invokeDef => {
        const settleTransitions: any[] = [];
        if (invokeDef.onDone) {
          settleTransitions.push(
            ...toTransitionConfigArray(
              String(doneInvoke(invokeDef.id)),
              invokeDef.onDone
            )
          );
        }
        if (invokeDef.onError) {
          settleTransitions.push(
            ...toTransitionConfigArray(
              String(error(invokeDef.id)),
              invokeDef.onError
            )
          );
        }
        return settleTransitions;
      })
    );

    const delayedTransitions = this.after;

    const formattedTransitions = flatten(
      [...doneConfig, ...invokeConfig, ...onConfig].map(
        (
          transitionConfig: TransitionConfig<TContext, TEvent> & {
            event: TEvent['type'] | NullEvent['type'] | '*';
          }
        ) =>
          toArray(transitionConfig).map(transition =>
            this.formatTransition(transition)
          )
      )
    );

    for (const delayedTransition of delayedTransitions) {
      formattedTransitions.push(delayedTransition as any);
    }

    return formattedTransitions;
  }
}

export { StateNode };<|MERGE_RESOLUTION|>--- conflicted
+++ resolved
@@ -544,8 +544,8 @@
 
       const eventType = after(delayRef, this.id);
 
-      this.onEntry.push(send(eventType, { delay }));
-      this.onExit.push(cancel(eventType));
+      this.entry.push(send(eventType, { delay }));
+      this.exit.push(cancel(eventType));
 
       return eventType;
     };
@@ -576,26 +576,6 @@
 
     return delayedTransitions.map(delayedTransition => {
       const { delay } = delayedTransition;
-<<<<<<< HEAD
-      let delayRef: string | number;
-
-      if (isFunction(delay)) {
-        // TODO: util function
-        delayRef = `${this.id}:delay[${i}]`;
-        this.machine.options.delays = {
-          ...this.machine.options.delays,
-          [delayRef]: delay
-        };
-      } else {
-        delayRef = delay;
-      }
-
-      const eventType = after(delayRef, this.id);
-
-      this.entry.push(send(eventType, { delay: delayRef }));
-      this.exit.push(cancel(eventType));
-=======
->>>>>>> a56bcb7f
 
       return {
         ...this.formatTransition(delayedTransition),
