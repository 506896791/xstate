{
  "name": "@xstate/viz",
  "version": "0.3.4",
  "description": "XState visualization tools",
  "keywords": [
    "state",
    "machine",
    "statechart",
    "scxml",
    "state",
    "graph",
    "visualizer",
    "visualization",
    "react"
  ],
  "author": "David Khourshid <davidkpiano@gmail.com>",
  "homepage": "https://github.com/davidkpiano/xstate/tree/master/packages/xstate-viz#readme",
  "license": "MIT",
  "main": "lib/index.js",
  "types": "lib/index.d.ts",
  "sideEffects": false,
  "directories": {
    "lib": "lib",
    "test": "test"
  },
  "files": [
    "lib/**/*.js",
    "lib/**/*.d.ts",
    "themes/**/*.css",
    "themes/**/*.css.map"
  ],
  "repository": {
    "type": "git",
    "url": "git+ssh://git@github.com/davidkpiano/xstate.git"
  },
  "scripts": {
    "clean": "rm -rf dist lib tsconfig.tsbuildinfo",
    "build": "tsc",
    "test": "jest",
    "styles": "sass themes:themes",
    "preversion": "npm run clean && npm run build && npm run styles && npm run test",
    "prepublish": "npm run clean && npm run build && npm run styles && npm run test",
    "storybook": "start-storybook -p 6006",
    "build-storybook": "build-storybook"
  },
  "bugs": {
    "url": "https://github.com/davidkpiano/xstate/issues"
  },
  "peerDependencies": {
    "@xstate/fsm": "^1.0.0",
    "react": "^16.8.0",
    "xstate": "^4.7.0"
  },
  "peerDependenciesMeta": {
    "xstate": {
      "optional": true
    }
  },
  "devDependencies": {
    "@babel/core": "^7.9.6",
    "@storybook/addon-actions": "^5.3.18",
    "@storybook/addon-links": "^5.3.18",
    "@storybook/addons": "^5.3.18",
    "@storybook/preset-scss": "^1.0.2",
    "@storybook/preset-typescript": "^3.0.0",
    "@storybook/react": "^5.3.18",
    "@testing-library/react": "^8.0.9",
    "@types/jsdom": "^12.2.3",
    "@types/react": "^16.9.11",
    "@types/react-dom": "^16.9.4",
    "@xstate/fsm": "*",
    "babel-loader": "^8.1.0",
    "concurrently": "^5.1.0",
    "css-loader": "^3.5.3",
    "jest": "^26.1.0",
    "jsdom": "^14.0.0",
    "jsdom-global": "^3.0.2",
    "lerna-alias": "3.0.3-0",
    "react": "^16.12.0",
    "react-dom": "^16.12.0",
    "sass": "^1.26.9",
    "sass-loader": "^8.0.2",
    "style-loader": "^1.2.1",
    "ts-jest": "^24.1.9",
    "tsdx": "^0.11.0",
    "tslib": "^1.10.0",
<<<<<<< HEAD
    "typescript": "^3.8.3",
    "xstate": "*"
=======
    "typescript": "^3.9.7"
>>>>>>> 4c3a274a
  },
  "dependencies": {
    "@reach/tabs": "^0.10.3",
    "@xstate/immer": "^0.1.0",
    "@xstate/react": "^1.0.0-rc.3",
    "immer": "^6.0.8",
    "react-json-tree": "^0.11.2",
    "react-markdown": "^4.3.1",
    "styled-components": "^4.4.1"
  },
  "prettier": {
    "trailingComma": "es5"
  }
}<|MERGE_RESOLUTION|>--- conflicted
+++ resolved
@@ -84,12 +84,8 @@
     "ts-jest": "^24.1.9",
     "tsdx": "^0.11.0",
     "tslib": "^1.10.0",
-<<<<<<< HEAD
-    "typescript": "^3.8.3",
+    "typescript": "^3.9.7",
     "xstate": "*"
-=======
-    "typescript": "^3.9.7"
->>>>>>> 4c3a274a
   },
   "dependencies": {
     "@reach/tabs": "^0.10.3",
